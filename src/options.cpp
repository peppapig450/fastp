#include "options.h"
#include "util.h"
#include <iostream>
#include <fstream>
#include <string.h>
#include "fastareader.h"

Options::Options(){
    in1 = "";
    in2 = "";
    out1 = "";
    out2 = "";
    reportTitle = "fastp report";
    thread = 1;
    compression = 2;
    phred64 = false;
    dontOverwrite = false;
    inputFromSTDIN = false;
    outputToSTDOUT = false;
    readsToProcess = 0;
    interleavedInput = false;
    insertSizeMax = 512;
    overlapRequire = 30;
    overlapDiffLimit = 5;
    overlapDiffPercentLimit = 20;
    verbose = false;
    seqLen1 = 151;
    seqLen2 = 151;
}

void Options::init() {
}

bool Options::isPaired() {
    return in2.length() > 0 || interleavedInput;
}

bool Options::adapterCuttingEnabled() {
    if(adapter.enabled){
        if(isPaired() || !adapter.sequence.empty())
            return true;
    }
    return false;
}

<<<<<<< HEAD
bool Options::polyXTrimmingEnabled() {
    return polyXTrim.enabled;
=======
void Options::loadFastaAdapters() {
    if(adapter.fastaFile.empty()) {
        adapter.hasFasta = false;
        return;
    }

    check_file_valid(adapter.fastaFile);

    FastaReader reader(adapter.fastaFile);
    reader.readAll();

    map<string, string> contigs = reader.contigs();
    map<string, string>::iterator iter;
    for(iter = contigs.begin(); iter != contigs.end(); iter++) {
        if(iter->second.length()>=6) {
            adapter.seqsInFasta.push_back(iter->second);
        }
        else {
            cerr << "skip too short adapter sequence in " <<  adapter.fastaFile << " (6bp required): " << iter->second << endl;
        }
    }

    if(adapter.seqsInFasta.size() > 0) {
        adapter.hasFasta = true;
    } else 
        adapter.hasFasta = false;

>>>>>>> ccdbddc6
}

bool Options::validate() {
    if(in1.empty()) {
        if(!in2.empty())
            error_exit("read2 input is specified by <in2>, but read1 input is not specified by <in1>");
        if(inputFromSTDIN)
            in1 = "/dev/stdin";
        else
            error_exit("read1 input should be specified by --in1, or enable --stdin if you want to read STDIN");
    } else {
        check_file_valid(in1);
    }

    if(!in2.empty()) {
        check_file_valid(in2);
    }

    if(merge.enabled) {
        if(split.enabled) {
            error_exit("splitting mode cannot work with merging mode");
        }
        if(in2.empty() && !interleavedInput) {
            error_exit("read2 input should be specified by --in2 for merging mode");
        }
        // enable correction if it's not enabled
        if(!correction.enabled)
            correction.enabled = true;
        if(merge.out.empty() && !outputToSTDOUT && !out1.empty() && out2.empty()) {
            cerr << "You specified --out1, but haven't specified --merged_out in merging mode. Using --out1 to store the merged reads to be compatible with fastp 0.19.8" << endl << endl;
            merge.out = out1;
            out1 = "";
        }
        if(merge.includeUnmerged) {
            if(!out1.empty()) {
                cerr << "You specified --include_unmerged in merging mode. Ignoring argument --out1 = " << out1 << endl;
                out1 = "";
            }
            if(!out2.empty()) {
                cerr << "You specified --include_unmerged in merging mode. Ignoring argument --out2 = " << out2 << endl;
                out2 = "";
            }
            if(!unpaired1.empty()) {
                cerr << "You specified --include_unmerged in merging mode. Ignoring argument --unpaired1 = " << unpaired1 << endl;
                unpaired1 = "";
            }
            if(!unpaired2.empty()) {
                cerr << "You specified --include_unmerged in merging mode. Ignoring argument --unpaired1 = " << unpaired2 << endl;
                unpaired2 = "";
            }
        }
        if(merge.out.empty() && !outputToSTDOUT) {
            error_exit("In merging mode, you should either specify --merged_out or enable --stdout");
        }
        if(!merge.out.empty()) {
            if(merge.out == out1)
                error_exit("--merged_out and --out1 shouldn't have same file name");
            if(merge.out == out2)
                error_exit("--merged_out and --out2 shouldn't have same file name");
            if(merge.out == unpaired1)
                error_exit("--merged_out and --unpaired1 shouldn't have same file name");
            if(merge.out == unpaired2)
                error_exit("--merged_out and --unpaired2 shouldn't have same file name");
        }
    } else {
        // not in merging mode
        if(!merge.out.empty()) {
            cerr << "You haven't enabled merging mode (-m/--merge), ignoring argument --merged_out = " << merge.out << endl;
            merge.out = "";
        }
    }

    // if output to STDOUT, then...
    if(outputToSTDOUT) {
        if(split.enabled) {
            error_exit("splitting mode cannot work with stdout mode");
        }
        cerr << "Streaming uncompressed ";
        if(merge.enabled)
            cerr << "merged";
        else if(isPaired())
            cerr << "interleaved";
        cerr << " reads to STDOUT..." << endl;
        if(isPaired() && !merge.enabled)
            cerr << "Enable interleaved output mode for paired-end input." << endl;
        cerr << endl;
    }

    if(in2.empty() && !interleavedInput && !out2.empty()) {
        error_exit("read2 output is specified (--out2), but neighter read2 input is not specified (--in2), nor read1 is interleaved.");
    }

    if(!in2.empty() || interleavedInput) {
        if(!out1.empty() && out2.empty()) {
            error_exit("paired-end input, read1 output should be specified together with read2 output (--out2 needed) ");
        }
        if(out1.empty() && !out2.empty()) {
            if(!merge.enabled)
                error_exit("paired-end input, read1 output should be specified (--out1 needed) together with read2 output ");
        }
    }

    if(!in2.empty() && interleavedInput) {
        error_exit("<in2> is not allowed when <in1> is specified as interleaved mode by (--interleaved_in)");
    }

    if(!out1.empty()) {
        //check_file_writable(out1);
        if(out1 == out2) {
            error_exit("read1 output (--out1) and read1 output (--out2) should be different");
        }
        if(dontOverwrite && file_exists(out1)) {
            error_exit(out1 + " already exists and you have set to not rewrite output files by --dont_overwrite");
        }
    }
    if(!out2.empty()) {
        //check_file_writable(out2);
        if(dontOverwrite && file_exists(out2)) {
            error_exit(out2 + " already exists and you have set to not rewrite output files by --dont_overwrite");
        }
    }
    if(!isPaired()) {
        if(!unpaired1.empty()) {
            cerr << "Not paired-end mode. Ignoring argument --unpaired1 = " << unpaired1 << endl;
            unpaired1 = "";
        }
        if(!unpaired2.empty()) {
            cerr << "Not paired-end mode. Ignoring argument --unpaired2 = " << unpaired2 << endl;
            unpaired2 = "";
        }
    }
    if(split.enabled) {
        if(!unpaired1.empty()) {
            cerr << "Outputing unpaired reads is not supported in splitting mode. Ignoring argument --unpaired1 = " << unpaired1 << endl;
            unpaired1 = "";
        }
        if(!unpaired2.empty()) {
            cerr << "Outputing unpaired reads is not supported in splitting mode. Ignoring argument --unpaired2 = " << unpaired2 << endl;
            unpaired2 = "";
        }
    }
    if(!unpaired1.empty()) {
        if(dontOverwrite && file_exists(unpaired1)) {
            error_exit(unpaired1 + " already exists and you have set to not rewrite output files by --dont_overwrite");
        }
        if(unpaired1 == out1)
            error_exit("--unpaired1 and --out1 shouldn't have same file name");
        if(unpaired1 == out2)
            error_exit("--unpaired1 and --out2 shouldn't have same file name");
    }
    if(!unpaired2.empty()) {
        if(dontOverwrite && file_exists(unpaired2)) {
            error_exit(unpaired2 + " already exists and you have set to not rewrite output files by --dont_overwrite");
        }
        if(unpaired2 == out1)
            error_exit("--unpaired2 and --out1 shouldn't have same file name");
        if(unpaired2 == out2)
            error_exit("--unpaired2 and --out2 shouldn't have same file name");
    }
    if(!failedOut.empty()) {
        if(dontOverwrite && file_exists(failedOut)) {
            error_exit(failedOut + " already exists and you have set to not rewrite output files by --dont_overwrite");
        }
        if(failedOut == out1)
            error_exit("--failed_out and --out1 shouldn't have same file name");
        if(failedOut == out2)
            error_exit("--failed_out and --out2 shouldn't have same file name");
        if(failedOut == unpaired1)
            error_exit("--failed_out and --unpaired1 shouldn't have same file name");
        if(failedOut == unpaired2)
            error_exit("--failed_out and --unpaired2 shouldn't have same file name");
        if(failedOut == merge.out)
            error_exit("--failed_out and --merged_out shouldn't have same file name");
    }

    if(dontOverwrite) {
        if(file_exists(jsonFile)) {
            error_exit(jsonFile + " already exists and you have set to not rewrite output files by --dont_overwrite");
        }
        if(file_exists(htmlFile)) {
            error_exit(htmlFile + " already exists and you have set to not rewrite output files by --dont_overwrite");
        }
    }

    if(compression < 1 || compression > 9)
        error_exit("compression level (--compression) should be between 1 ~ 9, 1 for fastest, 9 for smallest");

    if(readsToProcess < 0)
        error_exit("the number of reads to process (--reads_to_process) cannot be negative");

    if(thread < 1) {
        thread = 1;
    } else if(thread > 16) {
        cerr << "WARNING: fastp uses up to 16 threads although you specified " << thread << endl;
        thread = 16;
    }

    if(trim.front1 < 0 || trim.front1 > 30)
        error_exit("trim_front1 (--trim_front1) should be 0 ~ 30, suggest 0 ~ 4");

    if(trim.tail1 < 0 || trim.tail1 > 100)
        error_exit("trim_tail1 (--trim_tail1) should be 0 ~ 100, suggest 0 ~ 4");

    if(trim.front2 < 0 || trim.front2 > 30)
        error_exit("trim_front2 (--trim_front2) should be 0 ~ 30, suggest 0 ~ 4");

    if(trim.tail2 < 0 || trim.tail2 > 100)
        error_exit("trim_tail2 (--trim_tail2) should be 0 ~ 100, suggest 0 ~ 4");

    if(qualfilter.qualifiedQual - 33 < 0 || qualfilter.qualifiedQual - 33 > 93)
        error_exit("qualitified phred (--qualified_quality_phred) should be 0 ~ 93, suggest 10 ~ 20");

    if(qualfilter.avgQualReq < 0 || qualfilter.avgQualReq  > 93)
        error_exit("average quality score requirement (--average_qual) should be 0 ~ 93, suggest 20 ~ 30");

    if(qualfilter.unqualifiedPercentLimit < 0 || qualfilter.unqualifiedPercentLimit > 100)
        error_exit("unqualified percent limit (--unqualified_percent_limit) should be 0 ~ 100, suggest 20 ~ 60");

    if(qualfilter.nBaseLimit < 0 || qualfilter.nBaseLimit > 50)
        error_exit("N base limit (--n_base_limit) should be 0 ~ 50, suggest 3 ~ 10");

    if(lengthFilter.requiredLength < 0 )
        error_exit("length requirement (--length_required) should be >0, suggest 15 ~ 100");

    if(overlapDiffPercentLimit < 0 || overlapDiffPercentLimit > 100)
        error_exit("the maximum percentage of mismatched bases to detect overlapped region (--overlap_diff_percent_limit) should be 0 ~ 100, suggest 20 ~ 60");

    if(split.enabled ) {
        if(split.digits < 0 || split.digits > 10)
            error_exit("you have enabled splitting output to multiple files, the digits number of file name prefix (--split_prefix_digits) should be 0 ~ 10.");
        
        if(split.byFileNumber) {
            if(split.number < 2 || split.number >= 1000)
                error_exit("you have enabled splitting output by file number, the number of files (--split) should be 2 ~ 999.");
            // thread number cannot be more than the number of file to split
            if(thread > split.number)
                thread = split.number;
        }

        if(split.byFileLines) {
            if(split.size < 1000/4)
                error_exit("you have enabled splitting output by file lines, the file lines (--split_by_lines) should be >= 1000.");
        }
    }

    if(qualityCut.enabledFront || qualityCut.enabledTail || qualityCut.enabledRight) {
        if(qualityCut.windowSizeShared < 1 || qualityCut.windowSizeShared > 1000)
            error_exit("the sliding window size for cutting by quality (--cut_window_size) should be between 1~1000.");
        if(qualityCut.qualityShared < 1 || qualityCut.qualityShared > 30)
            error_exit("the mean quality requirement for cutting by quality (--cut_mean_quality) should be 1 ~ 30, suggest 15 ~ 20.");
        if(qualityCut.windowSizeFront < 1 || qualityCut.windowSizeFront > 1000)
            error_exit("the sliding window size for cutting by quality (--cut_front_window_size) should be between 1~1000.");
        if(qualityCut.qualityFront < 1 || qualityCut.qualityFront > 30)
            error_exit("the mean quality requirement for cutting by quality (--cut_front_mean_quality) should be 1 ~ 30, suggest 15 ~ 20.");
        if(qualityCut.windowSizeTail < 1 || qualityCut.windowSizeTail > 1000)
            error_exit("the sliding window size for cutting by quality (--cut_tail_window_size) should be between 1~1000.");
        if(qualityCut.qualityTail < 1 || qualityCut.qualityTail > 30)
            error_exit("the mean quality requirement for cutting by quality (--cut_tail_mean_quality) should be 1 ~ 30, suggest 13 ~ 20.");
        if(qualityCut.windowSizeRight < 1 || qualityCut.windowSizeRight > 1000)
            error_exit("the sliding window size for cutting by quality (--cut_right_window_size) should be between 1~1000.");
        if(qualityCut.qualityRight < 1 || qualityCut.qualityRight > 30)
            error_exit("the mean quality requirement for cutting by quality (--cut_right_mean_quality) should be 1 ~ 30, suggest 15 ~ 20.");
    }

    if(adapter.sequence!="auto" && !adapter.sequence.empty()) {
        // validate adapter sequence for single end adapter trimming
        if(adapter.sequence.length() <= 3)
            error_exit("the sequence of <adapter_sequence> should be longer than 3");

        // validate bases
        for(int i=0; i<adapter.sequence.length(); i++) {
            char c = adapter.sequence[i];
            if(c!='A' && c!='T' && c!='C' && c!='G') {
                error_exit("the adapter <adapter_sequence> can only have bases in {A, T, C, G}, but the given sequence is: " + adapter.sequence);
            }
        }

        adapter.hasSeqR1 = true;
    }

    if(adapter.sequenceR2!="auto" && !adapter.sequenceR2.empty()) {
        // validate adapter sequenceR2 for single end adapter trimming
        if(adapter.sequenceR2.length() <= 3)
            error_exit("the sequence of <adapter_sequence_r2> should be longer than 3");

        // validate bases
        for(int i=0; i<adapter.sequenceR2.length(); i++) {
            char c = adapter.sequenceR2[i];
            if(c!='A' && c!='T' && c!='C' && c!='G') {
                error_exit("the adapter <adapter_sequence_r2> can only have bases in {A, T, C, G}, but the given sequenceR2 is: " + adapter.sequenceR2);
            }
        }

        adapter.hasSeqR2 = true;
    }

    if(correction.enabled && !isPaired()) {
        cerr << "WARNING: base correction is only appliable for paired end data, ignoring -c/--correction" << endl;
        correction.enabled = false;
    }

    if(umi.enabled) {
        if(umi.location == UMI_LOC_READ1 || umi.location == UMI_LOC_READ2 || umi.location == UMI_LOC_PER_READ) {
            if(umi.length<1 || umi.length>100)
                error_exit("UMI length should be 1~100");
            if(umi.skip<0 || umi.skip>100)
                error_exit("The base number to skip after UMI <umi_skip> should be 0~100");
        }else {
            if(umi.skip>0)
                error_exit("Only if the UMI location is in read1/read2/per_read, you can skip bases after UMI");
            if(umi.length>0)
                error_exit("Only if the UMI location is in read1/read2/per_read, you can set the UMI length");
        }
        if(!umi.prefix.empty()) {
            if(umi.prefix.length() >= 10)
                error_exit("UMI prefix should be shorter than 10");
            for(int i=0; i<umi.prefix.length(); i++) {
                char c = umi.prefix[i];
                if( !(c>='A' && c<='Z') && !(c>='a' && c<='z') && !(c>='0' && c<='9')) {
                    error_exit("UMI prefix can only have characters and numbers, but the given is: " + umi.prefix);
                }
            }
        }
        if(!umi.separator.empty()) {
            if(umi.separator.length()>10)
                error_exit("UMI separator cannot be longer than 10 base pairs");
            // validate bases
            for(int i=0; i<umi.separator.length(); i++) {
                char c = umi.separator[i];
                if(c!='A' && c!='T' && c!='C' && c!='G') {
                    error_exit("UMI separator can only have bases in {A, T, C, G}, but the given sequence is: " + umi.separator);
                }
            }
        }

    }

    if(overRepAnalysis.sampling < 1 || overRepAnalysis.sampling > 10000)
        error_exit("overrepresentation_sampling should be 1~10000");

    return true;
}

bool Options::shallDetectAdapter(bool isR2) {
    if(!adapter.enabled)
        return false;

    if(isR2) {
        return isPaired() && adapter.detectAdapterForPE && adapter.sequenceR2 == "auto";
    } else {
        if(isPaired())
            return adapter.detectAdapterForPE && adapter.sequence == "auto";
        else
            return adapter.sequence == "auto";
    }
}

void Options::initIndexFiltering(string blacklistFile1, string blacklistFile2, int threshold) {
    if(blacklistFile1.empty() && blacklistFile2.empty())
        return;

    if(!blacklistFile1.empty()){
        check_file_valid(blacklistFile1);
        indexFilter.blacklist1 = makeListFromFileByLine(blacklistFile1);
    }

    if(!blacklistFile2.empty()){
        check_file_valid(blacklistFile2);
        indexFilter.blacklist2 = makeListFromFileByLine(blacklistFile2);
    }

    if(indexFilter.blacklist1.empty() && indexFilter.blacklist2.empty())
        return;

    indexFilter.enabled = true;
    indexFilter.threshold = threshold;
}

vector<string> Options::makeListFromFileByLine(string filename) {
    vector<string> ret;
    ifstream file;
    file.open(filename.c_str(), ifstream::in);
    const int maxLine = 1000;
    char line[maxLine];
    cerr << "filter by index, loading " << filename << endl;
    while(file.getline(line, maxLine)){
        // trim \n, \r or \r\n in the tail
        int readed = strlen(line);
        if(readed >=2 ){
            if(line[readed-1] == '\n' || line[readed-1] == '\r'){
                line[readed-1] = '\0';
                if(line[readed-2] == '\r')
                    line[readed-2] = '\0';
            }
        }
        string linestr(line);
        for(int i=0; i<linestr.length(); i++) {
            if(linestr[i] != 'A' && linestr[i] != 'T' && linestr[i] != 'C' && linestr[i] != 'G') {
                error_exit("processing " + filename + ", each line should be one barcode, which can only contain A/T/C/G");
            }
        }
        cerr << linestr << endl;
        ret.push_back(linestr);
    }
    cerr << endl;
    return ret;
}

string Options::getAdapter1(){
    if(adapter.sequence == "" || adapter.sequence == "auto")
        return "unspecified";
    else
        return adapter.sequence;
}

string Options::getAdapter2(){
    if(adapter.sequenceR2 == "" || adapter.sequenceR2 == "auto")
        return "unspecified";
    else
        return adapter.sequenceR2;
}<|MERGE_RESOLUTION|>--- conflicted
+++ resolved
@@ -43,10 +43,10 @@
     return false;
 }
 
-<<<<<<< HEAD
 bool Options::polyXTrimmingEnabled() {
     return polyXTrim.enabled;
-=======
+}
+
 void Options::loadFastaAdapters() {
     if(adapter.fastaFile.empty()) {
         adapter.hasFasta = false;
@@ -71,10 +71,9 @@
 
     if(adapter.seqsInFasta.size() > 0) {
         adapter.hasFasta = true;
-    } else 
+    } else {
         adapter.hasFasta = false;
-
->>>>>>> ccdbddc6
+    }
 }
 
 bool Options::validate() {
